
# <div align="center">MemoRAG: Moving towards Next-Gen RAG On Top Of Memory-Inspired Retrieval<div>

<div align="center">
<p><strong>Empowering RAG with a versatile model-driven data interface for all-purpose applications!</strong></p>
<a href="https://arxiv.org/" target="_blank"><img src=https://img.shields.io/badge/arXiv-b5212f.svg?logo=arxiv></a>
<a href="https://huggingface.co/models" target="_blank"><img src=https://img.shields.io/badge/%F0%9F%A4%97%20HuggingFace%20Model-27b3b4.svg></a>
<a href="https://github.com/"><img alt="License" src="https://img.shields.io/badge/LICENSE-MIT-green"></a>
<a><img alt="Static Badge" src="https://img.shields.io/badge/made_with-Python-blue"></a>
</div>

<h4 align="center">

<p>
<a href="#sparkles-features">Features</a> |
<a href="#rocket-quick-start">Quick-Start</a> |
<<<<<<< HEAD
<a href="#memorag-demo"> MemoRAG Demo</a> |
=======
<a href="#notebook-usage">Usage</a> |
<a href="#memorag-demo"> Demo</a> |
>>>>>>> acc63d1f
<a href="#raised_hands-faqs"> FAQs</a>
</p>

## Overview

**MemoRAG** is an innovative RAG framework built on top of a highly efficient, super-long memory model. Unlike standard RAG, which primarily handles queries with explicit information needs, MemoRAG leverages its memory model to achieve a global understanding of the entire database. By recalling query-specific clues from memory, MemoRAG enhances evidence retrieval, resulting in more accurate and contextually rich response generation.​


<p align="center">
<<<<<<< HEAD
<img src="asset/case.jpg">
</p>

=======
<img src="asset/tech_case.jpg">
</p>

## MemoRAG Demo
We will provide a toy demo to demonstrate MemoRAG, you can try with the following scripts:

```python
streamlit run demo/demo.py
```
Afterwards, you can view the demo as bellow:

<div style="display: flex; justify-content: space-around;">
  <div style="text-align: center;">
    <img src="./asset/demo.gif" style="width: 100%;">
  </div>
</div>

>>>>>>> acc63d1f
## :sparkles: Features


- **Global Memory**: Handles up to **1 million tokens** in a single context, providing comprehensive understanding across massive datasets.
- **Optimizable & Flexible**: Adapts to new tasks with ease, achieving optimized performance with just a few hours of additional training.
- **Contextual Clues**: Generates precise clues from global memory, bridging raw input to answers and unlocking **hidden insights** from complex data.
- **Efficient Caching**: Speeds up context pre-filling by **up to 30x**, with support for caching chunking, indexing, and encoding.
- **Context Reuse**: Encodes long contexts **once** and supports repeated usage, boosting efficiency in tasks that require recurring data access.

## :mag_right: Roadmap
**MemoRAG**  is currently under active development, with resources and prototypes continuously being published at this repository.
- [x] Initial Codes Release
- [x] Memory Model Release
- [x] Support OpenAI models
- [x] Support Azure models
- [x] Add evaluation scripts on benchmarks
- [ ] Technical Report Release
- [ ] Dataset Release
- [ ] Demo Codes Release
- [ ] Training Codes for Memory model Release
- [ ] Support Any Model as Memory model
- [ ] Extract weight from Memory model as Generator

## :page_with_curl: Changelog
[05/09/22] A Qwen2-based memory model is available at [`TommyChien/memorag-qwen2-7b-inst`](https://huggingface.co/TommyChien/memorag-qwen2-7b-inst).

[03/09/22] A Mistral-based memory model is available at [`TommyChien/memorag-mistral-7b-inst`](https://huggingface.co/TommyChien/memorag-mistral-7b-inst).

[01/09/22] The project launched! 

## :rocket: Quick Start


### Installation

To use Memorizer and MemoRAG, you need to have Python installed along with the required libraries. You can install the necessary dependencies using the following command:

**Install Dependencies**
```bash
pip install torch==2.3.1
conda install -c pytorch -c nvidia faiss-gpu=1.8.0
```

**Install from source**

```shell
# clone this repo first
cd MemoRAG
pip install -e .
```

<<<<<<< HEAD
=======
**Install via pip**
```
pip install memorag
```

>>>>>>> acc63d1f
For **Quick Start**,
We provide a notebook to illustrate all functions of MemoRAG [here](https://github.com/qhjqhj00/MemoRAG/blob/main/examples/example.ipynb).


## :notebook: Usage

MemoRAG is easy to use and can be initialized with HuggingFace models directly. By using the `MemoRAG.memorize()` method, the memory model builds a global memory over a long input context. Empirically, with default parameter settings, `TommyChien/memorag-qwen2-7b-inst` can handle contexts of up to 400K tokens, while `TommyChien/memorag-mistral-7b-inst` can manage contexts up to 128K tokens. By increasing the `beacon_ratio` parameter, the model’s capacity to handle longer contexts can be extended. For example, `TommyChien/memorag-qwen2-7b-inst` can process up to one million tokens with `beacon_ratio=16`.

### Basic Usage of MemoRAG

```python
from memorag import MemoRAG

# Initialize MemoRAG pipeline
pipe = MemoRAG(
    mem_model_name_or_path="TommyChien/memorag-mistral-7b-inst",
    ret_model_name_or_path="BAAI/bge-m3", 
    gen_model_name_or_path="mistralai/Mistral-7B-Instruct-v0.2", 
    cache_dir="path_to_model_cache",  # Optional: specify local model cache directory
    access_token="hugging_face_access_token",  # Optional: Hugging Face access token
    beacon_ratio=4
)

context = open("examples/harry_potter.txt").read()
query = "How many times is the Chamber of Secrets opened in the book?"

# Memorize the context and save to cache
pipe.memorize(context, save_dir="cache/harry_potter/", print_stats=True)

# Generate response using the memorized context
res = pipe(context=context, query=query, task_type="memorag", max_new_tokens=256)
print(f"MemoRAG generated answer: \n{res}")
```

When running the above code, the encoded key-value (KV) cache, Faiss index, and chunked passages are stored in the specified `save_dir`. Afterward, if the same context is used again, the data can be quickly loaded from the disk:

```python
pipe.load("cache/harry_potter/", print_stats=True)
```

Typically, loading cached weights is highly efficient. For example, encoding, chunking, and indexing a 200K-token context takes approximately 35 seconds using `TommyChien/memorag-qwen2-7b-inst` as the memory model, but only 1.5 seconds when loading from cached files.

**TODO**: We can reuse some parameters from `TommyChien/memorag-qwen2-7b-inst` and `TommyChien/memorag-mistral-7b-inst` as the generator weights because these parameters are frozen during the memory model training. By doing so, MemoRAG can significantly reduce GPU memory usage.

### Summarization Task

To perform summarization tasks, use the following script:

```python
res = pipe(context=context, task_type="summarize", max_new_tokens=512)
print(f"MemoRAG summary of the full book:\n {res}")
```



### Using APIs as Generators

If you want to use APIs as a generator, refer to the script below:

```python
from memorag import Agent, MemoRAG

# API configuration
api_dict = {
    "endpoint": "",
    "api_version": "2024-02-15-preview",
    "api_key": ""
}
model = "gpt-35-turbo-16k"
source = "azure"

# Initialize Agent with the API
agent = Agent(model, source, api_dict)
print(agent.generate("hi!"))  # Test the API

# Initialize MemoRAG pipeline with a customized generator model
pipe = MemoRAG(
    mem_model_name_or_path="TommyChien/memorag-qwen2-7b-inst",
    ret_model_name_or_path="BAAI/bge-m3",
    cache_dir="path_to_model_cache",  # Optional: specify local model cache directory
    customized_gen_model=agent,
)

# Load previously cached context
pipe.load("cache/harry_potter_qwen/", print_stats=True)

# Use the loaded context for question answering
query = "How are the mutual relationships between the main characters?"
context = open("harry_potter.txt").read()

res = pipe(context=context, query=query, task_type="memorag", max_new_tokens=256)
print(f"MemoRAG with GPT-3.5 generated answer: \n{res}")
```

### Supported APIs for Generators

The built-in `Agent` object supports models from both `openai` and `deepseek`. Below are the configurations for initializing these models:

```python
# Using deepseek models
model = ""
source = "deepseek"
api_dict = {
    "base_url": "",
    "api_key": ""
}

# Using openai models
model = ""
source = "openai"
api_dict = {
    "api_key": ""
}
```


### Usage for Memory Model
The Memory model can be used independently to store, recall, and interact with the context. Here’s an example:

```python
from memorag import Memory

# Initialize the Memory model
memo_model = Memory(
    "TommyChien/memorag-qwen2-7b-inst",
    cache_dir="path_to_model_cache",  # Optional: specify local model cache directory
    beacon_ratio=4  # Adjust beacon ratio for handling longer contexts
)

# Load and memorize the context
context = open("harry_potter.txt").read()
memo_model.memorize(context)

# Save the memorized context to disk
memo_model.save("cache/harry_potter/memory.bin")

# Query the model for answers
query = "How are the mutual relationships between the main characters?"

res = memo_model.answer(query)
print("Using memory to answer the query:\n", res)

# Recall text clues for evidence retrieval
res = memo_model.recall(query)
print("Using memory to recall text clues to support evidence retrieval:\n", res)

# Rewrite the query into more specific surrogate queries
res = memo_model.rewrite(query)
print("Using memory to rewrite the input query into more specific surrogate queries:\n", res)
```

### Usage for Memory-Augmented Retrieval
In addition to the standalone Memory Model, MemoRAG provides memory-augmented retrieval functionality. This allows for improved evidence retrieval based on recalled clues from memory.

```python
from memorag import MemoRAG

# Initialize MemoRAG pipeline
pipe = MemoRAG(
    mem_model_name_or_path="TommyChien/memorag-qwen2-7b-inst",
    ret_model_name_or_path="BAAI/bge-m3",
    cache_dir="path_to_model_cache",  # Optional: specify local model cache directory
    access_token="hugging_face_access_token"  # Optional: Hugging Face access token
)

# Load and memorize the context
test_txt = open("harry_potter.txt").read()
pipe.memorize(test_txt, save_dir="cache/harry_potter/", print_stats=True)

# Define the query
query = "How are the mutual relationships between the main characters?"

# Recall clues from memory
clues = pipe.mem_model.recall(query).split("\n")
clues = [q for q in clues if len(q.split()) > 3]  # Filter out short or irrelevant clues
print("Clues generated from memory:\n", clues)

# Retrieve relevant passages based on the recalled clues
retrieved_passages = pipe._retrieve(clues)
print("\n======\n".join(retrieved_passages[:3]))
```

### Evaluation on Benchmark

Below are experiments results for the memory model, incorporating with three generation models.
<table>
    <caption>We test MemoRAG on three benchmarks. The best results of each block are in bold.</caption>
    <thead>
        <tr>
            <th>Dataset</th>
            <th>NarrativeQA</th>
            <th>Qasper</th>
            <th>MultifieldQA</th>
            <th>Musique</th>
            <th>2Wiki</th>
            <th>HotpotQA</th>
            <th>MultiNews</th>
            <th>GovReport</th>
            <th>En.sum</th>
            <th>En.qa</th>
            <th>Fin</th>
            <th>Legal</th>
            <th>Mix</th>
        </tr>
        <tr>
            <td></td>
            <td colspan="8"><strong>LongBench</strong></td>
            <td colspan="2"><strong>InfBench</strong></td>
<<<<<<< HEAD
            <td colspan="3"><strong>LongDomain</strong></td>
=======
            <td colspan="3"><strong>UltraDomain</strong></td>
>>>>>>> acc63d1f
        </tr>
    </thead>
    <tbody>
        <tr>
            <td colspan="13"><strong>Generator: Llama3-8B-Instruct-8K</strong></td>
        </tr>
        <tr>
            <td>Full</td>
            <td>21.3</td>
            <td>43.4</td>
            <td>46.6</td>
            <td>23.5</td>
            <td>38.2</td>
            <td>47.1</td>
            <td>24.6</td>
            <td>23.6</td>
            <td>13.1</td>
            <td>6.7</td>
            <td>34.2</td>
            <td>33.2</td>
            <td>42.7</td>
        </tr>
        <tr>
            <td>BGE-M3</td>
            <td>22.1</td>
            <td>44.3</td>
            <td>50.2</td>
            <td>22.2</td>
            <td>36.7</td>
            <td>48.4</td>
            <td>22.1</td>
            <td>20.1</td>
            <td>12.1</td>
            <td>15.1</td>
            <td>41.4</td>
            <td>40.6</td>
            <td>46.4</td>
        </tr>
        <tr>
            <td>Stella-v5</td>
            <td>12.3</td>
            <td>35.2</td>
            <td>44.4</td>
            <td>22.1</td>
            <td>33.3</td>
            <td>41.9</td>
            <td>22.1</td>
            <td>20.7</td>
            <td>11.7</td>
            <td>14.8</td>
            <td>41.9</td>
            <td>33.7</td>
            <td>44.9</td>
        </tr>
        <tr>
            <td>RQ-RAG</td>
            <td>20.2</td>
            <td>43.9</td>
            <td>49.1</td>
            <td>22.7</td>
            <td>36.1</td>
            <td>44.5</td>
            <td>20.6</td>
            <td>21.0</td>
            <td>12.0</td>
            <td>13.3</td>
            <td>39.5</td>
            <td>36.8</td>
            <td>44.5</td>
        </tr>
        <tr>
            <td>HyDE</td>
            <td>22.1</td>
            <td>44.3</td>
            <td>50.2</td>
            <td>22.2</td>
            <td>36.7</td>
            <td>48.4</td>
            <td>-</td>
            <td>-</td>
            <td>-</td>
            <td><strong>19.1</strong></td>
            <td>41.4</td>
            <td>40.6</td>
            <td>46.4</td>
        </tr>
        <tr>
            <td><strong>MemoRAG</strong></td>
            <td><strong>22.8</strong></td>
            <td><strong>45.7</strong></td>
            <td><strong>50.7</strong></td>
            <td><strong>28.4</strong></td>
            <td><strong>51.4</strong></td>
            <td><strong>57.0</strong></td>
            <td><strong>27.4</strong></td>
            <td><strong>27.9</strong></td>
            <td><strong>14.1</strong></td>
            <td>16.1</td>
            <td><strong>47.8</strong></td>
            <td><strong>47.9</strong></td>
            <td><strong>55.5</strong></td>
        </tr>
        <tr>
            <td colspan="13"><strong>Generator: Phi-3-mini-128K</strong></td>
        </tr>
        <tr>
            <td>Full</td>
            <td>21.4</td>
            <td>35.0</td>
            <td>47.3</td>
            <td>19.0</td>
            <td>35.5</td>
            <td>42.1</td>
            <td>25.6</td>
            <td>23.7</td>
            <td>13.0</td>
            <td>15.2</td>
            <td>44.8</td>
            <td>40.5</td>
            <td>44.7</td>
        </tr>
        <tr>
            <td>BGE-M3</td>
            <td>20.3</td>
            <td>33.0</td>
            <td>44.3</td>
            <td>21.1</td>
            <td>35.4</td>
            <td>42.1</td>
            <td>17.7</td>
            <td>19.8</td>
            <td>9.6</td>
            <td>16.3</td>
            <td>41.7</td>
            <td>41.2</td>
            <td>43.7</td>
        </tr>
        <tr>
            <td>Stella-v5</td>
            <td>13.7</td>
            <td>32.4</td>
            <td>43.5</td>
            <td>21.0</td>
            <td>35.6</td>
            <td>40.6</td>
            <td>20.3</td>
            <td>18.2</td>
            <td>10.0</td>
            <td>19.5</td>
            <td>42.8</td>
            <td>35.1</td>
            <td>43.9</td>
        </tr>
        <tr>
            <td>RQ-RAG</td>
            <td>19.6</td>
            <td>34.1</td>
            <td>46.5</td>
            <td>21.9</td>
            <td>36.1</td>
            <td>41.7</td>
            <td>20.1</td>
            <td>18.6</td>
            <td>10.4</td>
            <td>16.1</td>
            <td>41.8</td>
            <td>40.9</td>
            <td>43.2</td>
        </tr>
        <tr>
            <td>HyDE</td>
            <td>18.7</td>
            <td>36.0</td>
            <td>47.5</td>
            <td>20.5</td>
            <td>36.8</td>
            <td>42.7</td>
            <td>-</td>
            <td>-</td>
            <td>-</td>
            <td>19.6</td>
            <td>43.1</td>
            <td>41.6</td>
            <td>44.2</td>
        </tr>
        <tr>
            <td><strong>MemoRAG</strong></td>
            <td><strong>27.5</strong></td>
            <td><strong>43.9</strong></td>
            <td><strong>52.2</strong></td>
            <td><strong>33.9</strong></td>
            <td><strong>54.1</strong></td>
            <td><strong>54.8</strong></td>
            <td><strong>32.9</strong></td>
            <td><strong>26.3</strong></td>
            <td><strong>15.7</strong></td>
            <td><strong>22.9</strong></td>
            <td><strong>51.5</strong></td>
            <td><strong>51.0</strong></td>
            <td><strong>55.6</strong></td>
        </tr>
        <tr>
            <td colspan="13"><strong>Generator: Mistral-7B-Instruct-v0.2-32K</strong></td>
        </tr>
        <tr>
            <td>Full</td>
            <td>20.8</td>
            <td>29.2</td>
            <td>46.3</td>
            <td>18.9</td>
            <td>20.6</td>
            <td>37.6</td>
            <td>23.0</td>
            <td>20.4</td>
            <td>12.4</td>
            <td>12.3</td>
            <td>36.5</td>
            <td>35.8</td>
            <td>42.1</td>
        </tr>
        <tr>
            <td>BGE-M3</td>
            <td>17.3</td>
            <td>29.5</td>
            <td>46.3</td>
            <td>18.5</td>
            <td>20.3</td>
            <td>36.2</td>
            <td>24.3</td>
            <td>26.1</td>
            <td>13.5</td>
            <td>12.2</td>
            <td>40.5</td>
            <td>42.0</td>
            <td>41.1</td>
        </tr>
        <tr>
            <td>Stella-v5</td>
            <td>13.5</td>
            <td>23.7</td>
            <td>42.1</td>
            <td>18.6</td>
            <td>22.2</td>
            <td>31.9</td>
            <td>21.1</td>
            <td>18.5</td>
            <td>13.2</td>
            <td>9.7</td>
            <td>40.9</td>
            <td>34.9</td>
            <td>42.1</td>
        </tr>
        <tr>
            <td>RQ-RAG</td>
            <td>17.1</td>
            <td>29.2</td>
            <td>47.0</td>
            <td>19.1</td>
            <td>21.5</td>
            <td>37.0</td>
            <td>22.1</td>
            <td>18.6</td>
            <td>13.1</td>
            <td>12.7</td>
            <td>44.3</td>
            <td>44.6</td>
            <td>43.4</td>
        </tr>
        <tr>
            <td>HyDE</td>
            <td>17.4</td>
            <td>29.5</td>
            <td>46.3</td>
            <td>18.5</td>
            <td>20.1</td>
            <td>36.2</td>
            <td>-</td>
            <td>-</td>
            <td>-</td>
            <td>12.2</td>
            <td>42.8</td>
            <td>35.1</td>
            <td>43.9</td>
        </tr>
        <tr>
            <td><strong>MemoRAG</strong></td>
            <td><strong>23.1</strong></td>
            <td>31.2</td>
            <td><strong>50.0</strong></td>
            <td>26.9</td>
            <td>30.3</td>
            <td>42.9</td>
            <td><strong>27.1</strong></td>
            <td><strong>31.6</strong></td>
            <td><strong>17.9</strong></td>
            <td>15.4</td>
            <td>48.0</td>
            <td>51.2</td>
            <td><strong>53.6</strong></td>
        </tr>
        <tr>
            <td><strong>MemoRAG-qwen2</strong></td>
            <td>22.2</td>
            <td><strong>32.7</strong></td>
            <td>49.6</td>
            <td><strong>31.4</strong></td>
            <td><strong>33.7</strong></td>
            <td><strong>44.4</strong></td>
            <td>27.0</td>
            <td>31.5</td>
            <td>16.8</td>
            <td><strong>17.6</strong></td>
            <td><strong>48.7</strong></td>
            <td><strong>52.3</strong></td>
            <td>48.6</td>
        </tr>
    </tbody>
</table>



### Evaluation

To evaluate MemoRAG, use the following script:

```bash
cd examples
bash longbench/eval.sh
```
We will update other evaluation scripts soon.

### Dataset

We will upload all datasets used in MemoRAG to [this repo](https://huggingface.co/datasets/TommyChien/MemoRAG).


<<<<<<< HEAD
## MemoRAG Demo
We provide a toy demo to demonstrate MemoRAG, you can try with the following scripts:

```python
streamlit run demo/demo.py
```
Afterwards, you can view the demo as bellow:

<div style="display: flex; justify-content: space-around;">
  <div style="text-align: center;">
    <img src="./asset/demo.gif" style="width: 100%;">
  </div>
</div>
=======

>>>>>>> acc63d1f

## :raised_hands: FAQs

## :bookmark: License

MemoRAG is licensed under the [<u>MIT License</u>](./LICENSE).

## Citation

If you use HawkRAG in your research, please cite our paper:

```bibtex
@article{MemoRAG2024,
  title={MemoRAG: Moving towards Next-Gen RAG On Top Of Long-Term Memory},
  author={Hongjin Qian, Peitian Zhang, Zheng Liu, Kelong Mao and Zhicheng Dou},
  journal={arXiv preprint arXiv:XXXX.XXXXX},
  year={2024}
}
```





<|MERGE_RESOLUTION|>--- conflicted
+++ resolved
@@ -1,5 +1,5 @@
 
-# <div align="center">MemoRAG: Moving towards Next-Gen RAG On Top Of Memory-Inspired Retrieval<div>
+# <div align="center">MEMORAG: MOVING TOWARDS NEXT-GEN RAG VIA MEMORY-INSPIRED KNOWLEDGE DISCOVERY<div>
 
 <div align="center">
 <p><strong>Empowering RAG with a versatile model-driven data interface for all-purpose applications!</strong></p>
@@ -14,13 +14,10 @@
 <p>
 <a href="#sparkles-features">Features</a> |
 <a href="#rocket-quick-start">Quick-Start</a> |
-<<<<<<< HEAD
-<a href="#memorag-demo"> MemoRAG Demo</a> |
-=======
 <a href="#notebook-usage">Usage</a> |
 <a href="#memorag-demo"> Demo</a> |
->>>>>>> acc63d1f
-<a href="#raised_hands-faqs"> FAQs</a>
+<a href="#dataset">Dataset</a> |
+<a href="#raised_hands-faqs"> FAQs</a> 
 </p>
 
 ## Overview
@@ -29,11 +26,6 @@
 
 
 <p align="center">
-<<<<<<< HEAD
-<img src="asset/case.jpg">
-</p>
-
-=======
 <img src="asset/tech_case.jpg">
 </p>
 
@@ -51,7 +43,6 @@
   </div>
 </div>
 
->>>>>>> acc63d1f
 ## :sparkles: Features
 
 
@@ -103,14 +94,11 @@
 pip install -e .
 ```
 
-<<<<<<< HEAD
-=======
 **Install via pip**
 ```
 pip install memorag
 ```
 
->>>>>>> acc63d1f
 For **Quick Start**,
 We provide a notebook to illustrate all functions of MemoRAG [here](https://github.com/qhjqhj00/MemoRAG/blob/main/examples/example.ipynb).
 
@@ -319,11 +307,7 @@
             <td></td>
             <td colspan="8"><strong>LongBench</strong></td>
             <td colspan="2"><strong>InfBench</strong></td>
-<<<<<<< HEAD
-            <td colspan="3"><strong>LongDomain</strong></td>
-=======
             <td colspan="3"><strong>UltraDomain</strong></td>
->>>>>>> acc63d1f
         </tr>
     </thead>
     <tbody>
@@ -657,26 +641,10 @@
 
 ### Dataset
 
-We will upload all datasets used in MemoRAG to [this repo](https://huggingface.co/datasets/TommyChien/MemoRAG).
-
-
-<<<<<<< HEAD
-## MemoRAG Demo
-We provide a toy demo to demonstrate MemoRAG, you can try with the following scripts:
-
-```python
-streamlit run demo/demo.py
-```
-Afterwards, you can view the demo as bellow:
-
-<div style="display: flex; justify-content: space-around;">
-  <div style="text-align: center;">
-    <img src="./asset/demo.gif" style="width: 100%;">
-  </div>
-</div>
-=======
-
->>>>>>> acc63d1f
+UltraDomain Benchmark: [this repo](https://huggingface.co/datasets/TommyChien/UltraDomain).
+
+Other Evaluation Data: [this repo](https://huggingface.co/datasets/TommyChien/MemoRAG-data/).
+
 
 ## :raised_hands: FAQs
 
@@ -690,7 +658,7 @@
 
 ```bibtex
 @article{MemoRAG2024,
-  title={MemoRAG: Moving towards Next-Gen RAG On Top Of Long-Term Memory},
+  title={MemoRAG: Moving towards Next-Gen RAG Via Memory-Inspired Knowledge Discovery},
   author={Hongjin Qian, Peitian Zhang, Zheng Liu, Kelong Mao and Zhicheng Dou},
   journal={arXiv preprint arXiv:XXXX.XXXXX},
   year={2024}
@@ -700,4 +668,3 @@
 
 
 
-
